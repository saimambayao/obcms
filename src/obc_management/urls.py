--- conflicted
+++ resolved
@@ -15,37 +15,19 @@
     2. Add a URL to urlpatterns:  path('blog/', include('blog.urls'))
 """
 
+from django.contrib import admin
+from django.urls import path, include
 from django.conf import settings
 from django.conf.urls.static import static
-from django.contrib import admin
 from django.shortcuts import redirect
-from django.urls import include, path
-
-try:
-    from rest_framework.routers import DefaultRouter
-    from rest_framework_simplejwt.views import (TokenObtainPairView,
-                                                TokenRefreshView)
-except ModuleNotFoundError:  # pragma: no cover - fallback for offline tests
-
-    class DefaultRouter:  # minimal stub
-        def __init__(self):
-            self.urls = []
-
-        def register(self, *args, **kwargs):
-            return None
-
-    class _TokenViewStub:
-        @classmethod
-        def as_view(cls, *args, **kwargs):
-            raise NotImplementedError("JWT endpoints require rest_framework_simplejwt.")
-
-    TokenObtainPairView = _TokenViewStub
-    TokenRefreshView = _TokenViewStub
-from common.admin_views import group_changelist_view
-
+from rest_framework.routers import DefaultRouter
+from rest_framework_simplejwt.views import (
+    TokenObtainPairView,
+    TokenRefreshView,
+)
 # Import admin customizations
 from . import admin as admin_customizations
-
+from common.admin_views import group_changelist_view
 # API docs import removed - documentation now backend-only
 
 # Main API router
@@ -53,30 +35,19 @@
 
 urlpatterns = [
     # Custom admin views (must come before admin.site.urls)
-    path("admin/auth/group/", group_changelist_view, name="custom_group_changelist"),
+    path("admin/auth/group/", group_changelist_view, name='custom_group_changelist'),
     path("admin/", admin.site.urls),
+    
     # Main application URLs
-    path("", include("common.urls")),
-    path(
-        "monitoring/",
-        include(("monitoring.urls", "monitoring"), namespace="monitoring"),
-    ),
+    path('', include('common.urls')),
+    
     # API Authentication
-    path("api/auth/token/", TokenObtainPairView.as_view(), name="token_obtain_pair"),
-    path("api/auth/token/refresh/", TokenRefreshView.as_view(), name="token_refresh"),
+    path('api/auth/token/', TokenObtainPairView.as_view(), name='token_obtain_pair'),
+    path('api/auth/token/refresh/', TokenRefreshView.as_view(), name='token_refresh'),
+    
     # API documentation (backend only - accessible via admin or direct API calls)
+    
     # API endpoints
-<<<<<<< HEAD
-    path("api/v1/", include(api_router.urls)),
-    path("api/administrative/", include("common.api_urls")),
-    path("api/communities/", include("communities.api_urls")),
-    path("api/mana/", include("mana.api_urls")),
-    path("api/coordination/", include("coordination.api_urls")),
-    path("api/policies/", include("recommendations.policies.api_urls")),
-    path("api/policy-tracking/", include("recommendations.policy_tracking.api_urls")),
-    path("api/monitoring/", include("monitoring.api_urls")),
-    path("documents/", include(("recommendations.documents.urls", "documents"), namespace="documents")),
-=======
     path('api/v1/', include(api_router.urls)),
     path('api/administrative/', include('common.api_urls')),
     path('api/communities/', include('communities.api_urls')),
@@ -86,26 +57,22 @@
     path('api/policies/', include('policies.api_urls')),
     path('api/policy-tracking/', include('policy_tracking.api_urls')),
     
->>>>>>> 4905c2c9
     # Browsable API authentication
-    path("api-auth/", include("rest_framework.urls")),
-    path(
-        "", lambda request: redirect("common:dashboard")
-    ),  # Redirect root to dashboard
+    path('api-auth/', include('rest_framework.urls')),
+    
+    path('', lambda request: redirect('common:dashboard')),  # Redirect root to dashboard
 ]
 
 # Serve media files during development
 if settings.DEBUG:
     urlpatterns += static(settings.MEDIA_URL, document_root=settings.MEDIA_ROOT)
     urlpatterns += static(settings.STATIC_URL, document_root=settings.STATIC_ROOT)
-
-    # Add debug toolbar URLs only when the app is installed
-    if "debug_toolbar" in settings.INSTALLED_APPS:
-        try:
-            import debug_toolbar
-
-            urlpatterns = [
-                path("__debug__/", include(debug_toolbar.urls)),
-            ] + urlpatterns
-        except ImportError:
-            pass+    
+    # Add debug toolbar URLs
+    try:
+        import debug_toolbar
+        urlpatterns = [
+            path('__debug__/', include(debug_toolbar.urls)),
+        ] + urlpatterns
+    except ImportError:
+        pass